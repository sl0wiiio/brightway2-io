--- conflicted
+++ resolved
@@ -43,8 +43,4 @@
 build: false
 
 test_script:
-<<<<<<< HEAD
-  - "py.test -vv"
-=======
-  - "pytest"
->>>>>>> 80d826a0
+  - "pytest"