skip_commits:
  message: /^Merge pull request /

environment:
  PYTHONIOENCODING: "UTF-8"

  matrix:
    - PYTHON_VERSION: "2.7"
      PYTHON_ARCH: "32"
      CONDA_PY: "27"
      CONDA_INSTALL_LOCN: "C:\\Miniconda"

    - PYTHON_VERSION: "2.7"
      PYTHON_ARCH: "64"
      CONDA_PY: "27"
      CONDA_INSTALL_LOCN: "C:\\Miniconda-x64"

    - PYTHON_VERSION: "3.5"
      PYTHON_ARCH: "64"
      CONDA_PY: "35"
      CONDA_INSTALL_LOCN: "C:\\Miniconda35-x64"

    - PYTHON_VERSION: "3.6"
      PYTHON_ARCH: "32"
      CONDA_PY: "36"
      CONDA_INSTALL_LOCN: "C:\\Miniconda36"

    - PYTHON_VERSION: "3.6"
      PYTHON_ARCH: "64"
      CONDA_PY: "36"
      CONDA_INSTALL_LOCN: "C:\\Miniconda36-x64"

install:
    # Use the pre-installed Miniconda for the desired arch
    - cmd: call %CONDA_INSTALL_LOCN%\Scripts\activate.bat
    - cmd: conda update -y -q conda
    - cmd: conda config --add channels conda-forge
    - cmd: conda install -y -q numpy scipy psutil lxml
    - cmd: conda install -y -q pypardiso -c haasad
    - cmd: pip install --no-cache-dir eight pytest
    - cmd: pip install --no-cache-dir bw2calc bw2data

build: false

test_script:
<<<<<<< HEAD
  - "py.test -vv"
=======
  - "pytest"
>>>>>>> cd17be11
<|MERGE_RESOLUTION|>--- conflicted
+++ resolved
@@ -43,8 +43,4 @@
 build: false
 
 test_script:
-<<<<<<< HEAD
-  - "py.test -vv"
-=======
-  - "pytest"
->>>>>>> cd17be11
+  - "pytest"