--- conflicted
+++ resolved
@@ -72,13 +72,9 @@
 
 
 def backup_project_directory(
-<<<<<<< HEAD
     project: str,
     timestamp: Optional[bool] = True,
     dir_backup: Optional[Union[str, Path]] = None,
-=======
-    project: str, timestamp: Optional[bool] = True, dir_backup: Optional[str] = None
->>>>>>> 0b5e924b
 ):
     """
     Backup project data directory to a ``.tar.gz`` (compressed tar archive) in the user's home directory, or a directory specified by ``dir_backup``.
