from pathlib import Path
from typing import Optional
import codecs
import datetime
import json
import os
import shutil
import tarfile
import tempfile

from bw2data import projects
from bw_processing import safe_filename


def backup_data_directory():
    """
    Backup data directory to a ``.tar.gz`` (compressed tar archive) in the user's home directory.
    Restoration is done manually.

    Examples
    --------
    >>> bw2io.bw2setup()
    >>> bw2io.backup.backup_data_directory()
    Creating backup archive - this could take a few minutes...
    """
    fp = os.path.join(
        os.path.expanduser("~"),
        "brightway2-data-backup.{}.tar.gz".format(
            datetime.datetime.now().strftime("%d-%B-%Y-%I-%M%p")
        ),
    )
    print("Creating backup archive - this could take a few minutes...")
    with tarfile.open(fp, "w:gz") as tar:
        tar.add(projects.dir, arcname=os.path.basename(projects.dir))


def backup_project_directory(
    project: str, timestamp: Optional[bool] = True, dir_backup: Optional[str] = None
):
    """
    Backup project data directory to a ``.tar.gz`` (compressed tar archive) in the user's home directory, or a directory specified by ``dir_backup``.

    File name is of the form ``brightway2-project-{project}-backup.{timestamp}.tar.gz``, unless ``timestamp`` is False, in which case the file name is ``brightway2-project-{project}-backup.tar.gz``.

    Parameters
    ----------
    project : str
        Name of the project to backup.

    timestamp : bool, optional
        If True, append a timestamp to the backup file name.

    dir_backup : str, optional
        Directory to backup. If None, use the default (home)).

    Returns
    -------
    project_name : str
        Name of the project that was backed up.

    Raises
    ------
    ValueError
       If the project does not exist.

    See Also
    --------
    bw2io.backup.restore_project_directory: To restore a project directory from a backup.
    """

    if project not in projects:
        raise ValueError("Project {} does not exist".format(project))

<<<<<<< HEAD
    dir_backup = Path(dir_backup or Path.home())

    # Check if the backup directory exists and is writable
    if not dir_backup.exists():
        raise FileNotFoundError(f"The directory {dir_backup} does not exist.")
    if not os.access(dir_backup, os.W_OK):
        raise PermissionError(f"The directory {dir_backup} is not writable.")

    timestamp_str = (
        f'.{datetime.datetime.now().strftime("%d-%B-%Y-%I-%M%p")}' if timestamp else ""
    )
    backup_filename = f"brightway2-project-{project}-backup{timestamp_str}.tar.gz"
    fp = dir_backup / backup_filename

    dir_path = Path(projects._base_data_dir) / safe_filename(project)

    (dir_path / ".project-name.json").write_text(json.dumps({"name": project}))
=======
    dir_backup = dir_backup or os.path.expanduser("~")

    if timestamp:
        timestamp = f'.{datetime.datetime.now().strftime("%d-%B-%Y-%I-%M%p")}'
    else:
        timestamp = ""

    fp = os.path.join(
        dir_backup, f"brightway2-project-{project}-backup{timestamp}.tar.gz"
    )

    dir_path = os.path.join(projects._base_data_dir, safe_filename(project))

    with open(os.path.join(dir_path, ".project-name.json"), "w") as f:
        json.dump({"name": project}, f)
>>>>>>> 71609f8a

    print("Creating project backup archive - this could take a few minutes...")

    with tarfile.open(fp, "w:gz") as tar:
        tar.add(dir_path, arcname=safe_filename(project))

    print(f"Saved to: {fp}")
<<<<<<< HEAD

=======
>>>>>>> 71609f8a
    return project


def restore_project_directory(
    fp: str,
    project_name: Optional[str] = None,
    overwrite_existing: Optional[bool] = False,
):
    """
    Restore a backed up project data directory from a ``.tar.gz`` (compressed tar archive) specified by ``fp``.

    Parameters
    ----------
    fp : str
        File path of the project to restore.
    project_name : str, optional
        Name of new project to create
    overwrite_existing : bool, optional

    Returns
    -------
    project_name : str
        Name of the project that was restored.

    Raises
    ------
    ValueError
       If the project does not exist.

    See Also
    --------
    bw2io.backup.backup_project_directory: To backup a project directory.
    """

    def get_project_name(fp):
        reader = codecs.getreader("utf-8")
        # See https://stackoverflow.com/questions/68997850/python-readlines-with-tar-file-gives-streamerror-seeking-backwards-is-not-al/68998071#68998071
        with tarfile.open(fp, "r:gz") as tar:
            for member in tar:
                if member.name[-17:] == "project-name.json":
                    return json.load(reader(tar.extractfile(member)))["name"]
            raise ValueError("Couldn't find project name file in archive")

    assert os.path.isfile(fp), "Can't find file at path: {}".format(fp)
    print("Restoring project backup archive - this could take a few minutes...")
    project_name = get_project_name(fp) if project_name is None else project_name

    if project_name in projects and not overwrite_existing:
        raise ValueError("Project {} already exists".format(project_name))

    with tempfile.TemporaryDirectory() as td:
        with tarfile.open(fp, "r:gz") as tar:

            def is_within_directory(directory, target):
                abs_directory = os.path.abspath(directory)
                abs_target = os.path.abspath(target)

                prefix = os.path.commonprefix([abs_directory, abs_target])

                return prefix == abs_directory

            def safe_extract(tar, path=".", members=None, *, numeric_owner=False):
                for member in tar.getmembers():
                    member_path = os.path.join(path, member.name)
                    if not is_within_directory(path, member_path):
                        raise Exception("Attempted Path Traversal in Tar File")

                tar.extractall(path, members, numeric_owner=numeric_owner)

            safe_extract(tar, td)

        # Find single extracted directory; don't know it ahead of time
        extracted_dir = [
            (Path(td) / dirname)
            for dirname in Path(td).iterdir()
            if (Path(td) / dirname).is_dir()
        ]
        if not len(extracted_dir) == 1:
            raise ValueError(
                "Can't find single directory extracted from project archive"
            )
        extracted_path = extracted_dir[0]

        _current = projects.current
        projects.set_current(project_name, update=False)
        shutil.copytree(extracted_path, projects.dir, dirs_exist_ok=True)
        projects.set_current(_current)

        print(f"Restored project: {project_name}")

    return project_name<|MERGE_RESOLUTION|>--- conflicted
+++ resolved
@@ -34,9 +34,7 @@
         tar.add(projects.dir, arcname=os.path.basename(projects.dir))
 
 
-def backup_project_directory(
-    project: str, timestamp: Optional[bool] = True, dir_backup: Optional[str] = None
-):
+def backup_project_directory(project: str):
     """
     Backup project data directory to a ``.tar.gz`` (compressed tar archive) in the user's home directory, or a directory specified by ``dir_backup``.
 
@@ -71,7 +69,6 @@
     if project not in projects:
         raise ValueError("Project {} does not exist".format(project))
 
-<<<<<<< HEAD
     dir_backup = Path(dir_backup or Path.home())
 
     # Check if the backup directory exists and is writable
@@ -89,23 +86,6 @@
     dir_path = Path(projects._base_data_dir) / safe_filename(project)
 
     (dir_path / ".project-name.json").write_text(json.dumps({"name": project}))
-=======
-    dir_backup = dir_backup or os.path.expanduser("~")
-
-    if timestamp:
-        timestamp = f'.{datetime.datetime.now().strftime("%d-%B-%Y-%I-%M%p")}'
-    else:
-        timestamp = ""
-
-    fp = os.path.join(
-        dir_backup, f"brightway2-project-{project}-backup{timestamp}.tar.gz"
-    )
-
-    dir_path = os.path.join(projects._base_data_dir, safe_filename(project))
-
-    with open(os.path.join(dir_path, ".project-name.json"), "w") as f:
-        json.dump({"name": project}, f)
->>>>>>> 71609f8a
 
     print("Creating project backup archive - this could take a few minutes...")
 
@@ -113,10 +93,6 @@
         tar.add(dir_path, arcname=safe_filename(project))
 
     print(f"Saved to: {fp}")
-<<<<<<< HEAD
-
-=======
->>>>>>> 71609f8a
     return project
 
 
