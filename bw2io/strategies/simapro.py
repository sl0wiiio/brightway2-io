--- conflicted
+++ resolved
@@ -214,14 +214,9 @@
 def set_lognormal_loc_value_uncertainty_safe(db):
     """Make sure ``loc`` value is correct for lognormal uncertainty distributions"""
     for ds in db:
-<<<<<<< HEAD
         for exc in ds.get("exchanges", []):
             if exc.get("uncertainty type") == LognormalUncertainty.id:
                 exc["loc"] = np.log(abs(exc["amount"]))
-=======
-        for exc in ds.get('exchanges', []):
-            if exc.get('uncertainty type') == LognormalUncertainty.id:
-                exc['loc'] = np.log(abs(exc['amount']))
     return db
 
 
@@ -264,5 +259,4 @@
                     exc['minimum'] = new_min
                     if uncertainty_type == 5:
                         exc['loc'] = exc['amount']
->>>>>>> 235f9224
     return db