<<<<<<< HEAD
from ..units import normalize_units as normalize_units_function


def json_ld_get_normalized_exchange_locations(data):
    """The exchanges location strings are not necessarily the same as those given in the process or the master metadata. Fix this inconsistency."""
    location_mapping = {obj['code']: obj['name'] for obj in data['locations'].values()}

    for act in data['processes'].values():
        for exc in act['exchanges']:
            if 'location' in exc['flow']:
                exc['flow']['location'] = location_mapping.get(exc['flow']['location'], exc['flow']['location'])

    return data


def json_ld_get_normalized_exchange_units(data):
    "The exchanges unit strings are not necessarily the same as BW units. Fix this inconsistency."
    for act in data['processes'].values():
        for exc in act['exchanges']:
            if 'refUnit' in exc['flow']:
                exc['flow']['refUnit'] = normalize_units_function(exc['flow']['refUnit'])
            if 'unit' in exc:
                exc['unit']['name'] = normalize_units_function(exc['unit']['name'])
    return data


def json_ld_add_activity_unit(db):
    """Add units to activities from their reference products."""
    for ds in db:
        potential_units = []
        for exc in ds['exchanges']:
            if exc.get('quantitativeReference', False):
                potential_units.append(exc['unit']['name'])
        assert len(potential_units) <= 1
        if len(potential_units)==0:
            ds['unit'] = None
        elif len(potential_units)==1:
            ds['unit'] = potential_units[0]
        print(ds['unit'])
    return db


def json_ld_get_activities_list_from_rawdata(data):
    """Return list of processes from raw data."""
    return list(data['processes'].values())
=======
def json_ld_convert_db_dict_into_list(db_dict):
    """Convert dictionary of processes into list of processes."""
    for key, value in db_dict.items():
        assert key == value["@id"]
    return list(db_dict['processes'].values())

>>>>>>> 06f7e103


def json_ld_rename_metadata_fields(db):
    """Change metadata field names from the JSON-LD `processes` to BW schema.

    BW schema: https://wurst.readthedocs.io/#internal-data-format

    """

    fields_new_old = [
        {
            "new_key": "code",
            "old_key": "@id",
        },
        {
            "new_key": "classifications",
            "old_key": "category",
        },
    ]

    for ds in db:
        for field in fields_new_old:
            try:
                ds[field['new_key']] = ds.pop(field['old_key'])
            except:
                pass

    return db


def json_ld_label_exchange_type(db):
    for act in db:
        for exc in act['exchanges']:
            if exc.get('flow', {}).get('flowType') == "ELEMENTARY_FLOW":
                exc['type'] = "biosphere"
            elif exc.get("avoidedProduct"):
                if exc.get('input'):
                    raise ValueError("Avoided products are outputs, not inputs")
                exc['type'] == 'substitution'
            elif exc['input']:
                if not exc.get('flow', {}).get('flowType') == "PRODUCT_FLOW":
                    raise ValueError("Inputs must be products")
                exc['type'] = 'technosphere'
            else:
                if not exc.get('flow', {}).get('flowType') == "PRODUCT_FLOW":
                    raise ValueError("Outputs must be products")
                exc['type'] = 'production'
            # TBD: flowType WASTE_FLOW (Output or input?)

    return db<|MERGE_RESOLUTION|>--- conflicted
+++ resolved
@@ -1,4 +1,3 @@
-<<<<<<< HEAD
 from ..units import normalize_units as normalize_units_function
 
 
@@ -44,14 +43,7 @@
 def json_ld_get_activities_list_from_rawdata(data):
     """Return list of processes from raw data."""
     return list(data['processes'].values())
-=======
-def json_ld_convert_db_dict_into_list(db_dict):
-    """Convert dictionary of processes into list of processes."""
-    for key, value in db_dict.items():
-        assert key == value["@id"]
-    return list(db_dict['processes'].values())
 
->>>>>>> 06f7e103
 
 
 def json_ld_rename_metadata_fields(db):
@@ -90,7 +82,7 @@
             elif exc.get("avoidedProduct"):
                 if exc.get('input'):
                     raise ValueError("Avoided products are outputs, not inputs")
-                exc['type'] == 'substitution'
+                exc['type'] = 'substitution'
             elif exc['input']:
                 if not exc.get('flow', {}).get('flowType') == "PRODUCT_FLOW":
                     raise ValueError("Inputs must be products")
