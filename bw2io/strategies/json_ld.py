def json_ld_convert_db_dict_into_list(db_dict):
    """Convert dictionary of processes into list of processes."""
    db_list = []
    for key in db_dict.keys():
        assert key == db_dict[key]["@id"]
        db_list.append(db_dict[key])
    return db_list


def json_ld_rename_metadata_fields(db):
    """Change metadata field names from the JSON-LD `processes` to BW schema.

    BW schema: https://wurst.readthedocs.io/#internal-data-format

    """

    fields_new_old = [
        {
            "new_key": "code",
            "old_key": "@id",
        },
        {
            "new_key": "classifications",
            "old_key": "category",
        },
    ]
    for ds in db:
        for field in fields_new_old:
            try:
                ds[field['new_key']] = ds.pop(field['old_key'])
            except:
                pass
    return db

<<<<<<< HEAD

def json_ld_add_units(db):
    """Add units to activities from the units of the reference product."""
    for ds in db:
        potential_units = []
        for exc in ds['exchanges']:
            if exc.get('quantitativeReference', False):
                potential_units.append(exc['unit']['name'])
        assert len(potential_units)==1
        ds['unit'] = potential_units[0]
=======
    return db


def json_ld_get_normalized_exchange_locations(db):
    """The exchanges location strings are not necessarily the same as those given in the process or the master metadata. Fix this inconsistency."""
    location_mapping = {obj['code']: obj['name'] for obj in db['locations'].values()}

    for act in db['processes'].values():
        for exc in act['exchanges']:
            if 'location' in exc['flow']:
                exc['flow']['location'] = location_mapping.get(exc['flow']['location'], exc['flow']['location'])

>>>>>>> 708688ae
    return db<|MERGE_RESOLUTION|>--- conflicted
+++ resolved
@@ -32,7 +32,6 @@
                 pass
     return db
 
-<<<<<<< HEAD
 
 def json_ld_add_units(db):
     """Add units to activities from the units of the reference product."""
@@ -43,7 +42,6 @@
                 potential_units.append(exc['unit']['name'])
         assert len(potential_units)==1
         ds['unit'] = potential_units[0]
-=======
     return db
 
 
@@ -56,5 +54,4 @@
             if 'location' in exc['flow']:
                 exc['flow']['location'] = location_mapping.get(exc['flow']['location'], exc['flow']['location'])
 
->>>>>>> 708688ae
     return db