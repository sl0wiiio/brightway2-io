# -*- coding: utf-8 -*-
from .migrations import migrate_exchanges, migrations
from ..utils import format_for_logging, es2_activity_hash
from bw2data import mapping
from bw2data.logs import get_io_logger, close_log
from stats_arrays import *
import math
import warnings


def link_biosphere_by_flow_uuid(db, biosphere="biosphere3"):
    for ds in db:
        for exc in ds.get("exchanges", []):
            if exc.get("type") == u"biosphere" and exc.get("flow"):
                key = (biosphere, exc.get("flow"))
                if key in mapping:
                    exc[u"input"] = key
    return db


def remove_zero_amount_coproducts(db):
    """Remove coproducts with zero production amounts from ``exchanges``"""
    for ds in db:
        ds[u"exchanges"] = [
            exc
            for exc in ds["exchanges"]
            if (exc["type"] != "production" or exc["amount"])
        ]
    return db


def remove_zero_amount_inputs_with_no_activity(db):
    """Remove technosphere exchanges with amount of zero and no uncertainty.

    Input exchanges with zero amounts are the result of the ecoinvent linking algorithm, and can be safely discarded."""
    for ds in db:
        ds[u"exchanges"] = [
            exc
            for exc in ds["exchanges"]
            if not (
                exc["uncertainty type"] == UndefinedUncertainty.id
                and exc["amount"] == 0
                and exc["type"] == "technosphere"
            )
        ]
    return db


def remove_unnamed_parameters(db):
    """Remove parameters which have no name. They can't be used in formulas or referenced."""
    for ds in db:
        if "parameters" in ds:
            ds["parameters"] = {
                key: value
                for key, value in ds["parameters"].items()
                if not value.get("unnamed")
            }
    return db


def es2_assign_only_product_with_amount_as_reference_product(db):
    """If a multioutput process has one product with a non-zero amount, assign that product as reference product.

    This is by default called after ``remove_zero_amount_coproducts``, which will delete the zero-amount coproducts in any case. However, we still keep the zero-amount logic in case people want to keep all coproducts."""
    for ds in db:
        amounted = [
            prod
            for prod in ds["exchanges"]
            if prod["type"] == "production" and prod["amount"]
        ]
        # OK if it overwrites existing reference product; need flow as well
        if len(amounted) == 1:
            ds[u"reference product"] = amounted[0]["name"]
            ds[u"flow"] = amounted[0][u"flow"]
            if not ds.get("unit"):
                ds[u"unit"] = amounted[0]["unit"]
            ds[u"production amount"] = amounted[0]["amount"]
    return db


def assign_single_product_as_activity(db):
    for ds in db:
        prod_exchanges = [
            exc for exc in ds.get("exchanges") if exc["type"] == "production"
        ]
        # raise ValueError
        if len(prod_exchanges) == 1:
            prod_exchanges[0]["activity"] = ds["activity"]
    return db


def create_composite_code(db):
    """Create composite code from activity and flow names"""
    for ds in db:
        ds[u"code"] = es2_activity_hash(ds["activity"], ds["flow"])
    return db


def link_internal_technosphere_by_composite_code(db):
    """Link internal technosphere inputs by ``code``.

    Only links to process datasets actually in the database document."""
    candidates = {ds["code"] for ds in db}
    for ds in db:
        for exc in ds.get("exchanges", []):
            if exc["type"] in {
                "technosphere",
                "production",
                "substitution",
            } and exc.get("activity"):
                key = es2_activity_hash(exc["activity"], exc["flow"])
                if key in candidates:
                    exc[u"input"] = (ds["database"], key)
    return db


def delete_exchanges_missing_activity(db):
    """Delete exchanges that weren't linked correctly by ecoinvent.

    These exchanges are missing the "activityLinkId" attribute, and the flow they want to consume is not produced as the reference product of any activity. See the `known data issues <http://www.ecoinvent.org/database/ecoinvent-version-3/reports-of-changes/known-data-issues/>`__ report.

    """
    log, logfile = get_io_logger("Ecospold2-import-error")
    count = 0
    for ds in db:
        exchanges = ds.get("exchanges", [])
        if not exchanges:
            continue
        skip = []
        for exc in exchanges:
            if exc.get("input"):
                continue
            if not exc.get("activity") and exc["type"] in {
                "technosphere",
                "production",
                "substitution",
            }:
                log.critical(
                    u"Purging unlinked exchange:\nFilename: {}\n{}".format(
                        ds[u"filename"], format_for_logging(exc)
                    )
                )
                count += 1
                skip.append(exc)
        ds[u"exchanges"] = [exc for exc in exchanges if exc not in skip]
    close_log(log)
    if count:
        print(
            (
                u"{} exchanges couldn't be linked and were deleted. See the "
                u"logfile for details:\n\t{}"
            ).format(count, logfile)
        )
    return db


def delete_ghost_exchanges(db):
    """Delete technosphere which can't be linked due to ecoinvent errors.

    A ghost exchange is one which links to a combination of *activity* and *flow* which aren't provided in the database."""
    log, logfile = get_io_logger("Ecospold2-import-error")
    count = 0
    for ds in db:
        exchanges = ds.get("exchanges", [])
        if not exchanges:
            continue
        skip = []
        for exc in exchanges:
            if exc.get("input") or exc.get("type") != "technosphere":
                continue
            log.critical(
                u"Purging unlinked exchange:\nFilename: {}\n{}".format(
                    ds[u"filename"], format_for_logging(exc)
                )
            )
            count += 1
            skip.append(exc)
        ds[u"exchanges"] = [exc for exc in exchanges if exc not in skip]
    close_log(log)
    if count:
        print(
            (
                u"{} exchanges couldn't be linked and were deleted. See the "
                u"logfile for details:\n\t{}"
            ).format(count, logfile)
        )
    return db


def remove_uncertainty_from_negative_loss_exchanges(db):
    """Remove uncertainty from negative lognormal exchanges.

    There are 15699 of these in ecoinvent 3.3 cutoff.

    The basic uncertainty and pedigree matrix are applied rather blindly,
    and the can produce strange net production values. It makes much more
    sense to assume that these loss factors are static.

    Only applies to exchanges which decrease net production.

    """
    for ds in db:
        production_names = {
            exc["name"]
            for exc in ds.get("exchanges", [])
            if exc["type"] == "production"
        }
        for exc in ds.get("exchanges", []):
            if (
                exc["amount"] < 0
                and exc["uncertainty type"] == LognormalUncertainty.id
                and exc["name"] in production_names
            ):
                exc["uncertainty type"] = UndefinedUncertainty.id
                exc["loc"] = exc["amount"]
                del exc["scale"]
    return db


def set_lognormal_loc_value(db):
    """Make sure ``loc`` value is correct for lognormal uncertainty distributions"""
    for ds in db:
        for exc in ds.get("exchanges", []):
            if exc["uncertainty type"] == LognormalUncertainty.id:
                exc["loc"] = math.log(abs(exc["amount"]))
    return db


def fix_unreasonably_high_lognormal_uncertainties(db, cutoff=2.5, replacement=0.25):
    """Fix unreasonably high uncertainty values.

    With the default cutoff value of 2.5 and a median of 1, the 95% confidence
    interval has a high to low ratio of 20.000."""
    for ds in db:
        for exc in ds.get("exchanges", []):
            if exc["uncertainty type"] == LognormalUncertainty.id:
                if exc["scale"] > cutoff:
                    exc["scale"] = replacement
    return db


def fix_ecoinvent_flows_pre35(db):
    if "fix-ecoinvent-flows-pre-35" in migrations:
        return migrate_exchanges(db, "fix-ecoinvent-flows-pre-35")
    else:
        warnings.warn(
            (
                "Skipping migration 'fix-ecoinvent-flows-pre-35' "
                "because it isn't installed"
            )
        )
        return db


def drop_temporary_outdated_biosphere_flows(db):
    """Drop biosphere exchanges which aren't used and are outdated"""
    names = {
        "Fluorene_temp",
        "Fluoranthene_temp",
        "Dibenz(a,h)anthracene_temp",
        "Benzo(k)fluoranthene_temp",
        "Benzo(ghi)perylene_temp",
        "Benzo(b)fluoranthene_temp",
        "Benzo(a)anthracene_temp",
        "Acenaphthylene_temp",
        "Chrysene_temp",
        "Pyrene_temp",
        "Phenanthrene_temp",
        "Indeno(1,2,3-c,d)pyrene_temp",
    }
    for ds in db:
        ds["exchanges"] = [
            obj
            for obj in ds["exchanges"]
            if not (obj.get("name") in names and obj.get("type") == "biosphere")
        ]
    return db


def add_cpc_classification_from_single_reference_product(db):
    def has_cpc(exc):
        return (
            "classifications" in exc
            and "CPC" in exc["classifications"]
            and exc["classifications"]["CPC"]
        )

    for ds in db:
        assert "classifications" in ds
        products = [exc for exc in ds["exchanges"] if exc["type"] == "production"]
        if len(products) == 1 and has_cpc(products[0]):
<<<<<<< HEAD
            ds['classifications'].append(('CPC', products[0]['classifications']['CPC'][0]))
    return db

def delete_none_synonyms(db):
    for ds in db:
        ds['synonyms'] = [s for s in ds['synonyms'] if s is not None]
=======
            ds["classifications"].append(
                ("CPC", products[0]["classifications"]["CPC"][0])
            )
>>>>>>> e824478d
    return db<|MERGE_RESOLUTION|>--- conflicted
+++ resolved
@@ -289,16 +289,12 @@
         assert "classifications" in ds
         products = [exc for exc in ds["exchanges"] if exc["type"] == "production"]
         if len(products) == 1 and has_cpc(products[0]):
-<<<<<<< HEAD
-            ds['classifications'].append(('CPC', products[0]['classifications']['CPC'][0]))
-    return db
-
-def delete_none_synonyms(db):
-    for ds in db:
-        ds['synonyms'] = [s for s in ds['synonyms'] if s is not None]
-=======
             ds["classifications"].append(
                 ("CPC", products[0]["classifications"]["CPC"][0])
             )
->>>>>>> e824478d
+    return db
+
+def delete_none_synonyms(db):
+    for ds in db:
+        ds['synonyms'] = [s for s in ds['synonyms'] if s is not None]
     return db