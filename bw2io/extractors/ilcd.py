--- conflicted
+++ resolved
@@ -1,113 +1,85 @@
-import zipfile
-from pathlib import Path
-from lxml import etree
-<<<<<<< HEAD
-from typing import Union
-
-
-def extract_zip(path:Union[Path,str]=None):
-    # ILCD should be read in a particular order
-    sort_order = {
-    "contacts": 0,
-    "sources":1,
-    "unitgroups":2,
-    "flowproperties": 3,
-    "flows":4,
-    "processes":5,
-    "external_docs": 6,
-    }
-
-    # for the moment we ignore some of the folders
-    to_ignore = ['contacts', 'sources',
-    'unitgroups', 'flowproperties',
-    'external_docs',"processes"]
-
-    if path is None:
-        path = Path(__file__).parent.parent / 'data' /'examples'/"ilcd_example.zip"
-
-    with zipfile.ZipFile(path, mode="r") as archive:
-        filelist = archive.filelist
-
-        # remove folders that we do not need
-        filelist = [file for file in filelist if Path(file.filename).parts[1]
-        not in to_ignore]
-
-        # sort by folder
-        filelist = sorted(filelist,key=lambda x:sort_order.get(Path(x.filename).parts[1]))
-
-        for file in filelist:
-            f = archive.read(file)
-            tree = etree.fromstring(f)
-            break
-=======
-
-# ILCD should be read in a particular order
-sort_order = {
-"contacts": 0,
-"sources":1,
-"unitgroups":2,
-"flowproperties": 3,
-"flows":4,
-"processes":5,
-"external_docs": 6,
-}
-
-# for the moment we ignore some of the folders
-to_ignore = ['contacts', 'sources',
-'unitgroups', 'flowproperties',
-'external_docs',"processes"]
-
-examples_path = Path(__file__).parent.parent / 'data' /'examples'/"ilcd_example.zip"
-
-with zipfile.ZipFile(examples_path, mode="r") as archive:
-    filelist = archive.filelist
-
-    # remove folders that we do not need
-    filelist = [file for file in filelist if Path(file.filename).parts[1] 
-    not in to_ignore]
-
-    # sort by folder
-    filelist = sorted(filelist,key=lambda x:sort_order.get(Path(x.filename).parts[1]))
-
-
-    for file in filelist:
-        f = archive.read(file)
-        tree = etree.fromstring(f)
-        break
-
-
-def get_xml_value(xml_tree, xpath_str, general_ns, namespaces):
-    assert len(general_ns)==1, "The general namespace is not clearly defined."
-    # Adding the general namespace name to xpath expression
-    xpath_segments = xpath_str.split('/')
-    for i in range(len(xpath_segments)):
-        if ':' not in xpath_segments[i] and '(' not in xpath_segments[i] and '@' not in xpath_segments[i][:1] and '' != xpath_segments[i]:
-            xpath_segments[i] = "n:" + xpath_segments[i]
-    xpath_str = "/".join(xpath_segments)
-    r = xml_tree.xpath(xpath_str,namespaces=namespaces)
-    assert len(r)==1, "Unexpected results from XML parsing: " + xpath_str
-    return r[0]
-
-
-# Example xpath_str for flows
-xpath_str = '/flowDataSet/flowInformation/dataSetInformation/name/baseName'
-xpath_str = '/flowDataSet/flowInformation/dataSetInformation/common:UUID'
-xpath_str = '/flowDataSet/flowInformation/dataSetInformation/classificationInformation/common:elementaryFlowCategorization/common:category[@level=2]'
-xpath_str = '/flowDataSet/modellingAndValidation/LCIMethod/typeOfDataSet'
-xpath_str = '/flowDataSet/flowProperties/flowProperty[@dataSetInternalID=/flowDataSet/flowInformation/quantitativeReference/referenceToReferenceFlowProperty/text()]/meanValue/text()'
-#xpath_str = '/flowDataSet/flowProperties/flowProperty[@dataSetInternalID=/flowDataSet/flowInformation/quantitativeReference/referenceToReferenceFlowProperty/text()]/referenceToFlowPropertyDataSet/@refObjectId'
-
-# Example code for the function (get_xml_value)
-
-fp_process = '/Users/michael.baer/Dropbox (On)/Michaels Data/ILCD-hackaton/ILCD/processes/d2fe899e-7fc0-49d3-a7cc-bbf8cad5439a_00.00.001.xml'
-fp_flows = '/Users/michael.baer/Dropbox (On)/Michaels Data/ILCD-hackaton/ILCD/flows/0a51e24a-6201-47bb-b8f2-eb52bca60c83_03.00.004.xml'
-tree_object = etree.parse(open(fp_flows, encoding="utf-8"))
-
-general_namespace = {'n':'http://lca.jrc.it/ILCD/Flow'}
-namespaces = {'common':'http://lca.jrc.it/ILCD/Common'}
-namespaces.update(general_namespace)
-xpath_str = '/flowDataSet/flowProperties/flowProperty[@dataSetInternalID=/flowDataSet/flowInformation/quantitativeReference/referenceToReferenceFlowProperty/text()]/meanValue/text()'
-
-get_xml_value(tree_object, xpath_str, general_namespace, namespaces)
-
->>>>>>> 4c4fada0
+import zipfile
+from pathlib import Path
+from typing import Union
+
+from lxml import etree
+
+xpaths = {
+    "basename": "/flowDataSet/flowInformation/dataSetInformation/name/baseName",
+    "uuid": "/flowDataSet/flowInformation/dataSetInformation/common:UUID",
+    "category": "/flowDataSet/flowInformation/dataSetInformation/classificationInformation/common:elementaryFlowCategorization/common:category[@level=2]",
+    "type": "/flowDataSet/modellingAndValidation/LCIMethod/typeOfDataSet",
+    "value": "/flowDataSet/flowProperties/flowProperty[@dataSetInternalID=/flowDataSet/flowInformation/quantitativeReference/referenceToReferenceFlowProperty/text()]/meanValue/text()",
+    "refobj": "/flowDataSet/flowProperties/flowProperty[@dataSetInternalID=/flowDataSet/flowInformation/quantitativeReference/referenceToReferenceFlowProperty/text()]/referenceToFlowPropertyDataSet/@refObjectId",
+}
+
+
+def extract_zip(path: Union[Path, str] = None):
+    # ILCD should be read in a particular order
+    sort_order = {
+        "contacts": 0,
+        "sources": 1,
+        "unitgroups": 2,
+        "flowproperties": 3,
+        "flows": 4,
+        "processes": 5,
+        "external_docs": 6,
+    }
+
+    # for the moment we ignore some of the folders
+    to_ignore = [
+        "contacts",
+        "sources",
+        "unitgroups",
+        "flowproperties",
+        "external_docs",
+        "processes",
+    ]
+
+    if path is None:
+        path = (
+            Path(__file__).parent.parent
+            / "data"
+            / "examples"
+            / "ilcd_example.zip"
+        )
+
+    with zipfile.ZipFile(path, mode="r") as archive:
+        filelist = archive.filelist
+
+        # remove folders that we do not need
+        filelist = [
+            file
+            for file in filelist
+            if Path(file.filename).parts[1] not in to_ignore
+        ]
+
+        # sort by folder
+        filelist = sorted(
+            filelist, key=lambda x: sort_order.get(Path(x.filename).parts[1])
+        )
+
+        for file in filelist:
+            f = archive.read(file)
+            tree = etree.fromstring(f)
+            break
+
+
+def get_xml_value(xml_tree, xpath_str, general_ns, namespaces):
+    assert (
+        len(general_ns) == 1
+    ), "The general namespace is not clearly defined."
+    # Adding the general namespace name to xpath expression
+    xpath_segments = xpath_str.split("/")
+    for i in range(len(xpath_segments)):
+        if (
+            ":" not in xpath_segments[i]
+            and "(" not in xpath_segments[i]
+            and "@" not in xpath_segments[i][:1]
+            and "" != xpath_segments[i]
+        ):
+            xpath_segments[i] = "n:" + xpath_segments[i]
+    xpath_str = "/".join(xpath_segments)
+    r = xml_tree.xpath(xpath_str, namespaces=namespaces)
+    assert len(r) == 1, "Unexpected results from XML parsing: " + xpath_str
+    return r[0]