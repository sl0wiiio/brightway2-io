import copy
import math
import multiprocessing
import os
import sys

import numpy as np
import pyprind
from bw2data.utils import recursive_str_to_unicode
from lxml import objectify
from stats_arrays.distributions import *


<<<<<<< HEAD
def getattr2(obj, attr1, attr2):
=======
try:
    import psutil
    monitor = True
except ImportError:
    monitor = False


def getattr2(obj, attr):
>>>>>>> a4b7c848
    try:
        return getattr(getattr(obj, attr1), attr2)
    except:
        return {}


class Ecospold1DataExtractor(object):
    @classmethod
    def extract(cls, path, db_name, use_mp=True):
        """
        Extract data from ecospold1 files.

        Parameters
        ----------
        path : str
            Path to the directory containing the ecospold1 files or path to a single file.
        db_name : str
            Name of the database.
        use_mp : bool, optional
            If True, uses multiprocessing to parallelize extraction of data from multiple files, by default True.

        Returns
        -------
        list
            List of dictionaries containing data from the ecospold1 files.
        
        """
        data = []
        if os.path.isdir(path):
            filelist = [
                os.path.join(path, filename)
                for filename in os.listdir(path)
                if filename[-4:].lower() == ".xml"
                # Skip SimaPro-specific flow list
                and filename != "ElementaryFlows.xml"
            ]
        else:
            filelist = [path]

        if not filelist:
            raise OSError("Provided path doesn't appear to have any XML files")

        if sys.version_info < (3, 0):
            use_mp = False

        if use_mp:
            with multiprocessing.Pool(processes=multiprocessing.cpu_count()) as pool:
                print("Extracting XML data from {} datasets".format(len(filelist)))
                results = [
                    pool.apply_async(
                        Ecospold1DataExtractor.process_file, args=(x, db_name)
                    )
                    for x in filelist
                ]
                data = [x for p in results for x in p.get() if x]

        else:
            pbar = pyprind.ProgBar(
                len(filelist), title="Extracting ecospold1 files:", monitor=monitor
            )
            data = []

            for index, filepath in enumerate(filelist):
                for x in cls.process_file(filepath, db_name):
                    if x:
                        data.append(x)

                filename = os.path.basename(filepath)
                pbar.update(item_id=filename[:15])

            print(pbar)

        if sys.version_info < (3, 0):
            print("Converting to unicode")
            return recursive_str_to_unicode(data)
        else:
            return data

    @classmethod
    def process_file(cls, filepath, db_name):
        """
        Process a single ecospold1 file.

        Parameters
        ----------
        filepath : str
            Path to the ecospold1 file.
        db_name : str
            Name of the database.

        Returns
        -------
        list
            List of dictionaries containing data from the ecospold1 file.
        
        """
        root = objectify.parse(open(filepath, encoding="utf-8")).getroot()
        data = []

        if root.tag not in (
            "{http://www.EcoInvent.org/EcoSpold01}ecoSpold",
            "ecoSpold",
        ):
            print("\nFile {} is not a valid ecospold 1 file; skipping".format(filepath))
            return []

        for dataset in root.iterchildren():
            if dataset.tag == "comment":
                continue
            if not cls.is_valid_ecospold1(dataset):
                print(
                    "\nFile {} is not a valid ecospold 1 file; skipping".format(
                        filepath
                    )
                )
                break
            data.append(cls.process_dataset(dataset, filepath, db_name))
        return data

    @classmethod
    def is_valid_ecospold1(cls, dataset):
        """
        Check if a dataset is a valid ecospold1 file.

        Parameters
        ----------
        dataset : lxml.objectify.ObjectifiedElement
            A dataset from an ecospold1 file.

        Returns
        -------
        bool
            True if the dataset is a valid ecospold1 file, False otherwise.
        
        """
        try:
            ref_func = dataset.metaInformation.processInformation.referenceFunction
            dataset.metaInformation.processInformation.geography
            dataset.metaInformation.processInformation.technology
            return True
        except AttributeError:
            return False

    @classmethod
    def process_dataset(cls, dataset, filename, db_name):
        ref_func = dataset.metaInformation.processInformation.referenceFunction
        comments = [
            ref_func.get("generalComment"),
            ref_func.get("includedProcesses"),
            (
                "Location: ",
                dataset.metaInformation.processInformation.geography.get("text"),
            ),
            (
                "Technology: ",
                dataset.metaInformation.processInformation.technology.get("text"),
            ),
            (
                "Time period: ",
                getattr2(dataset.metaInformation, "processInformation", "timePeriod").get(
                    "text"
                ),
            ),
            (
                "Production volume: ",
                getattr2(
                    dataset.metaInformation, "modellingAndValidation", "representativeness"
                ).get("productionVolume", ""),
            ),
            (
                "Sampling: ",
                getattr2(
                    dataset.metaInformation, "modellingAndValidation", "representativeness"
                ).get("samplingProcedure", ""),
            ),
            (
                "Extrapolations: ",
                getattr2(
                    dataset.metaInformation, "modellingAndValidation", "representativeness"
                ).get("extrapolations"),
            ),
            (
                "Uncertainty: ",
                getattr2(
                    dataset.metaInformation, "modellingAndValidation", "representativeness"
                ).get("uncertaintyAdjustments"),
            ),
        ]

        def get_authors():
            ai = dataset.metaInformation.administrativeInformation
            data_entry = []
            for elem in ai.iterchildren():
                if "dataEntryBy" in elem.tag:
                    data_entry.append(elem.get("person"))

            fields = [
                ("address", "address"),
                ("company", "companyCode"),
                ("country", "countryCode"),
                ("email", "email"),
                ("name", "name"),
            ]

            authors = []
            for elem in ai.iterchildren():
                if "person" in elem.tag and elem.get("number") in data_entry:
                    authors.append({label: elem.get(code) for label, code in fields})
            return authors

        comment = "\n".join(
            [
                (" ".join(x) if isinstance(x, tuple) else x)
                for x in comments
                if (x[1] if isinstance(x, tuple) else x)
            ]
        )

        data = {
            "categories": [ref_func.get("category"), ref_func.get("subCategory")],
            "code": int(dataset.get("number")),
            "comment": comment,
            "authors": get_authors(),
            "database": db_name,
            "exchanges": cls.process_exchanges(dataset),
            "filename": filename,
            "location": dataset.metaInformation.processInformation.geography.get(
                "location"
            ),
            "name": ref_func.get("name").strip(),
            "type": "process",
            "unit": ref_func.get("unit"),
        }

        allocation_exchanges = [
            exc for exc in data["exchanges"] if exc.get("reference")
        ]

        if allocation_exchanges:
            data["allocations"] = allocation_exchanges
            data["exchanges"] = [exc for exc in data["exchanges"] if exc.get("type")]

        return data

    @classmethod
    def process_exchanges(cls, dataset):
        data = []
        # Skip definitional exchange - we assume this already
        for exc in dataset.flowData.iterchildren():
            if exc.tag == "comment":
                continue
            if exc.tag in ("{http://www.EcoInvent.org/EcoSpold01}exchange", "exchange"):
                data.append(cls.process_exchange(exc, dataset))
            elif exc.tag in (
                "{http://www.EcoInvent.org/EcoSpold01}allocation",
                "allocation",
            ):
                data.append(cls.process_allocation(exc, dataset))
            else:
                raise ValueError("Flow data type %s not understood" % exc.tag)
        return data

    @classmethod
    def process_allocation(cls, exc, dataset):
        return {
            "reference": int(exc.get("referenceToCoProduct")),
            "fraction": float(exc.get("fraction")),
            "exchanges": [
                int(c.text) for c in exc.iterchildren() if c.tag != "comment"
            ],
        }

    @classmethod
    def process_exchange(cls, exc, dataset):
        """Process exchange.

        Input groups are:

            1. Materials/fuels
            2. Electricity/Heat
            3. Services
            4. FromNature
            5. FromTechnosphere

        Output groups are:

            0. Reference product
            1. Include avoided product system
            2. Allocated byproduct
            3. Waste to treatment
            4. ToNature

        A single-output process will have one output group 0; A MO process will have multiple output group 2s. Output groups 1 and 3 are not used in ecoinvent.
        
        """
        if hasattr(exc, "outputGroup"):
            if exc.outputGroup.text in {"0", "2", "3"}:
                kind = "production"
            elif exc.outputGroup.text == "1":
                kind = "substitution"
            elif exc.outputGroup.text == "4":
                kind = "biosphere"
            else:
                raise ValueError(
                    "Can't understand output group {}".format(exc.outputGroup.text)
                )
        else:
            if exc.inputGroup.text in {"1", "2", "3", "5"}:
                kind = "technosphere"
            elif exc.inputGroup.text == "4":
                kind = "biosphere"  # Resources
            else:
                raise ValueError(
                    "Can't understand input group {}".format(exc.inputGroup.text)
                )

        data = {
            "code": int(exc.get("number") or 0),
            "categories": (exc.get("category"), exc.get("subCategory")),
            "location": exc.get("location"),
            "unit": exc.get("unit"),
            "name": exc.get("name").strip(),
            "type": kind,
        }

        if exc.get("generalComment"):
            data["comment"] = exc.get("generalComment")
        return cls.process_uncertainty_fields(exc, data)

    @classmethod
    def process_uncertainty_fields(cls, exc, data):
        uncertainty = int(exc.get("uncertaintyType", 0))

        def floatish(x):
            try:
                return float(x.strip())
            except:
                return np.NaN

        mean = floatish(exc.get("meanValue"))
        min_ = floatish(exc.get("minValue"))
        max_ = floatish(exc.get("maxValue"))
        sigma = floatish(exc.get("standardDeviation95"))

        if uncertainty == 1 and sigma in (0, 1):
            # Bad data
            uncertainty = 0

        if uncertainty == 1:
            # Lognormal
            data.update(
                {
                    "uncertainty type": LognormalUncertainty.id,
                    "amount": float(mean),
                    "loc": np.log(np.abs(mean)),
                    "scale": math.log(math.sqrt(float(sigma))),
                    "negative": mean < 0,
                }
            )
            if np.isnan(data["scale"]) or mean == 0:
                # Bad data
                data["uncertainty type"] = UndefinedUncertainty.id
                data["loc"] = data["amount"]
                del data["scale"]
        elif uncertainty == 2:
            # Normal
            data.update(
                {
                    "uncertainty type": NormalUncertainty.id,
                    "amount": float(mean),
                    "loc": float(mean),
                    "scale": float(sigma) / 2,
                }
            )
        elif uncertainty == 3:
            # Triangular
            data.update(
                {
                    "uncertainty type": TriangularUncertainty.id,
                    "minimum": float(min_),
                    "maximum": float(max_),
                }
            )
            # Sometimes this isn't included (though it SHOULD BE)
            if exc.get("mostLikelyValue"):
                mode = floatish(exc.get("mostLikelyValue"))
                data["amount"] = data["loc"] = mode
            else:
                data["amount"] = data["loc"] = float(mean)
        elif uncertainty == 4:
            # Uniform
            data.update(
                {
                    "uncertainty type": UniformUncertainty.id,
                    "amount": float(mean),
                    "minimum": float(min_),
                    "maximum": float(max_),
                }
            )
        else:
            # None
            data.update(
                {
                    "uncertainty type": UndefinedUncertainty.id,
                    "amount": float(mean),
                    "loc": float(mean),
                }
            )
        return data<|MERGE_RESOLUTION|>--- conflicted
+++ resolved
@@ -11,18 +11,7 @@
 from stats_arrays.distributions import *
 
 
-<<<<<<< HEAD
 def getattr2(obj, attr1, attr2):
-=======
-try:
-    import psutil
-    monitor = True
-except ImportError:
-    monitor = False
-
-
-def getattr2(obj, attr):
->>>>>>> a4b7c848
     try:
         return getattr(getattr(obj, attr1), attr2)
     except:
